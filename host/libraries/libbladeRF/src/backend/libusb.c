--- conflicted
+++ resolved
@@ -830,7 +830,6 @@
     int read_size = dev->speed ? BLADERF_FLASH_PAGE_SIZE : 64;
     struct bladerf_lusb *lusb = dev->backend;
 
-<<<<<<< HEAD
     uint16_t buf_off;
     for(buf_off=0; buf_off < BLADERF_FLASH_PAGE_SIZE; buf_off += read_size) {
         status = libusb_control_transfer(
@@ -844,42 +843,6 @@
             read_size,
             BLADERF_LIBUSB_TIMEOUT_MS
         );
-=======
-    assert(page_offset < FLASH_NUM_PAGES);
-    assert((page_offset + FLASH_BYTES_TO_PAGES(n_bytes)) < FLASH_NUM_PAGES);
-    /* FIXME: support data_size that are not multiple of pages */
-    assert(n_bytes % FLASH_PAGE_SIZE == 0);
-
-    total_read = 0;
-
-    for (page_i = page_offset;
-         page_i < (page_offset + pages_to_read) && !status;
-         page_i++) {
-
-        /* Read back a page */
-        n_read = 0;
-        do {
-            status = libusb_control_transfer(
-                        lusb->handle,
-                        LIBUSB_RECIPIENT_INTERFACE |
-                            LIBUSB_REQUEST_TYPE_VENDOR |
-                            EP_DIR_IN,
-                        BLADE_USB_CMD_FLASH_READ,
-                        0,
-                        (uint16_t)page_i,
-                        ptr,
-                        read_size,
-                        BLADERF_LIBUSB_TIMEOUT_MS);
-
-
-            if (status != read_size) {
-                if (status < 0) {
-                    log_error("Failed to read back page %d: %s\n", page_i,
-                               libusb_error_name(status));
-                } else {
-                    log_error("Unexpected read size: %d\n", status);
-                }
->>>>>>> f5b2d99f
 
         if (status != read_size) {
             if (status < 0) {
@@ -945,17 +908,6 @@
         log_error("Failed to set interface: %s\n", libusb_error_name(status));
         return BLADERF_ERR_IO;
     }
-<<<<<<< HEAD
-=======
-
-    assert(page_offset < FLASH_NUM_PAGES);
-    assert((page_offset + FLASH_BYTES_TO_PAGES(n_bytes)) < FLASH_NUM_PAGES);
-    assert(n_bytes % FLASH_PAGE_SIZE == 0);
-
-    assert(page_offset + pages_to_read <= UINT16_MAX);
-
-    total_read = 0;
->>>>>>> f5b2d99f
 
     uintptr_t read = 0;
     uint16_t i;
@@ -1127,7 +1079,6 @@
         return BLADERF_ERR_IO;
     }
 
-<<<<<<< HEAD
     uintptr_t written = 0;
     uint16_t i;
     for(i=0; i < page_len; i++) {
@@ -1135,16 +1086,6 @@
         status = write_one_page(dev, page_addr + i, buf + written);
         if(status)
             return status;
-=======
-    log_info("Flashing with write size = %d\n", write_size);
-
-    assert(page_offset < FLASH_NUM_PAGES);
-    assert((page_offset + pages_to_write) < FLASH_NUM_PAGES);
-    assert(data_size % FLASH_PAGE_SIZE == 0);
-    assert(page_offset + pages_to_write <= UINT16_MAX);
-
-    total_written = 0;
->>>>>>> f5b2d99f
 
         written += BLADERF_FLASH_PAGE_SIZE;
     }
